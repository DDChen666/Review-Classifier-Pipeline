--- conflicted
+++ resolved
@@ -1,6 +1,6 @@
 # Review Classifier Pipeline
 
-<<<<<<< HEAD
+
 **Language / 語言：** [繁體中文](#繁體中文) | [简体中文](#简体中文) | [English](#english)
 
 ## 繁體中文
@@ -147,9 +147,9 @@
 - 根據需要配置更多爬蟲來源或替代的標註服務。
 - 引入自動化測試（例如基於樁的響應）以保護關鍵處理器。
 - 當管線穩定後，可容器化 CLI 或接入編排服務/計劃任務。
-=======
-**Language / 語言：** [简体中文](#简体中文) | [English](#english)
->>>>>>> d86f51fa
+
+---
+
 
 ## 简体中文
 
